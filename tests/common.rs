use std::fs;
use std::process::{Command, Stdio};
use std::{thread, time::Duration};
use tempfile::{NamedTempFile, TempDir};
use zstd::stream;

pub fn wait_until_file_appears(logdir: &TempDir, pid: u32) {
    let plain = logdir.path().join(format!("{pid}.jsonl"));
    let zst = logdir.path().join(format!("{pid}.jsonl.zst"));
    for _ in 0..80 {
        if plain.exists() || zst.exists() {
            break;
        }
        thread::sleep(Duration::from_millis(10));
    }
}

<<<<<<< HEAD
#[allow(dead_code)]
pub fn create_config(threshold: f64) -> NamedTempFile {
    let cfg_file = NamedTempFile::new().expect("cfg");
    fs::write(
        cfg_file.path(),
        format!(
            "[monitor]\nstacktrace_cpu_time_percent_threshold = {}",
            threshold
        ),
    )
    .expect("write cfg");
    cfg_file
}

#[allow(dead_code)]
=======
>>>>>>> bfa1a3ae
pub fn run_fuzmon_and_check(pid: u32, log_dir: &TempDir, expected: &[&str]) {
    let pid_s = pid.to_string();

    let cfg_file = create_config(0.0);

    let mut mon = Command::new(env!("CARGO_BIN_EXE_fuzmon"))
        .args([
            "run",
            "-p",
            &pid_s,
            "-o",
            log_dir.path().to_str().unwrap(),
            "-c",
            cfg_file.path().to_str().unwrap(),
        ])
        .stdout(Stdio::null())
        .spawn()
        .expect("run fuzmon");

    wait_until_file_appears(log_dir, pid);
    unsafe {
        let _ = nix::libc::kill(mon.id() as i32, nix::libc::SIGINT);
    }
    let _ = mon.wait();

    let mut log_content = String::new();
    for entry in fs::read_dir(log_dir.path()).expect("read_dir") {
        let path = entry.expect("entry").path();
        if let Some(ext) = path.extension() {
            if ext == "zst" {
                if let Ok(data) = fs::read(&path) {
                    if let Ok(decoded) = stream::decode_all(&*data) {
                        log_content.push_str(&String::from_utf8_lossy(&decoded));
                        continue;
                    }
                }
            }
        }
        if let Ok(s) = fs::read_to_string(&path) {
            log_content.push_str(&s);
        }
    }

    for e in expected {
        assert!(
            log_content.contains(e),
            "expected '{}' in {}",
            e,
            log_content
        );
    }
}<|MERGE_RESOLUTION|>--- conflicted
+++ resolved
@@ -15,8 +15,7 @@
     }
 }
 
-<<<<<<< HEAD
-#[allow(dead_code)]
+
 pub fn create_config(threshold: f64) -> NamedTempFile {
     let cfg_file = NamedTempFile::new().expect("cfg");
     fs::write(
@@ -30,9 +29,6 @@
     cfg_file
 }
 
-#[allow(dead_code)]
-=======
->>>>>>> bfa1a3ae
 pub fn run_fuzmon_and_check(pid: u32, log_dir: &TempDir, expected: &[&str]) {
     let pid_s = pid.to_string();
 
