use std::{thread::sleep, time::Duration, collections::{HashMap, HashSet}};
use std::fs::{self, OpenOptions};
use std::io::{self, Write, BufRead, BufReader};
use std::path::Path;
use serde::{Serialize, Deserialize};
use regex::Regex;
use chrono::Utc;
use rmp_serde::encode::write_named;
<<<<<<< HEAD
use log::{info, warn};
=======
use rmp_serde::decode::{from_read as read_msgpack, Error as MsgpackError};
>>>>>>> 24f0a73e

mod config;
mod procinfo;
mod stacktrace;

use crate::config::{parse_cli, load_config, merge_config, uid_from_name, Cli, Commands, RunArgs};
use clap::CommandFactory;
use crate::procinfo::{
    read_pids, pid_uid, get_proc_usage, ProcState, should_suppress, process_name,
    proc_cpu_time_sec, proc_cpu_jiffies, vsz_kb, swap_kb, detect_fd_events,
};
use crate::stacktrace::{capture_stack_trace, capture_python_stack_trace};

#[derive(Serialize, Deserialize, Debug)]
struct MemoryInfo {
    rss_kb: u64,
    vsz_kb: u64,
    swap_kb: u64,
}

#[derive(Serialize, Deserialize, Debug)]
struct LogEntry {
    timestamp: String,
    pid: u32,
    process_name: String,
    cpu_time_sec: f64,
    memory: MemoryInfo,
    #[serde(skip_serializing_if = "Option::is_none")]
    fd_events: Option<Vec<FdLogEvent>>,
    #[serde(skip_serializing_if = "Option::is_none")]
    stacktrace: Option<Vec<String>>,
}

#[derive(Serialize, Deserialize, Debug)]
struct FdLogEvent {
    fd: i32,
    event: String,
    path: String,
}

fn main() {
    env_logger::init();
    let cli = parse_cli();
    if let Some(cmd) = cli.command {
        match cmd {
            Commands::Run(args) => run(args),
            Commands::Dump(args) => dump(&args.path),
        }
    } else {
        Cli::command().print_help().unwrap();
        println!();
    }
}

fn run(args: RunArgs) {
    let config = args
        .config
        .as_deref()
        .and_then(load_config)
        .unwrap_or_default();
    let config = merge_config(config, &args);

    let ignore_patterns: Vec<Regex> = config
        .filter
        .ignore_process_name
        .unwrap_or_default()
        .into_iter()
        .filter_map(|p| Regex::new(&p).ok())
        .collect();

    let use_msgpack = matches!(config.output.format.as_deref(), Some("msgpack"));
    let compress = config.output.compress.unwrap_or(false);
    let verbose = args.verbose;

    let output_dir = config.output.path.as_deref();
    if let Some(dir) = output_dir {
        if let Err(e) = fs::create_dir_all(dir) {
            warn!("failed to create {}: {}", dir, e);
        }
    }

    let target_pid = args.pid.map(|p| p as u32);
    let target_uid = config
        .filter
        .target_user
        .as_deref()
        .and_then(uid_from_name);

    let interval = config.monitor.interval_sec.unwrap_or(0);
    let sleep_dur = if interval == 0 {
        Duration::from_millis(200)
    } else {
        Duration::from_secs(interval)
    };

    let cpu_jiffies_threshold = config.monitor.cpu_time_jiffies_threshold.unwrap_or(1);

    let mut states: HashMap<u32, ProcState> = HashMap::new();
    loop {
        monitor_iteration(
            &mut states,
            target_pid,
            target_uid,
            &ignore_patterns,
            cpu_jiffies_threshold,
            output_dir,
            use_msgpack,
            compress,
            verbose,
        );
        sleep(sleep_dur);
    }
}

fn monitor_iteration(
    states: &mut HashMap<u32, ProcState>,
    target_pid: Option<u32>,
    target_uid: Option<u32>,
    ignore_patterns: &[Regex],
    cpu_jiffies_threshold: u64,
    output_dir: Option<&str>,
    use_msgpack: bool,
    compress: bool,
    verbose: bool,
) {
    let mut pids = if let Some(pid) = target_pid {
        vec![pid]
    } else {
        read_pids()
    };
    if target_pid.is_none() {
        if let Some(uid) = target_uid {
            pids.retain(|p| pid_uid(*p) == Some(uid));
        }
    }
    if verbose {
        println!("Found {} PIDs", pids.len());
    }
    let existing: Vec<u32> = states.keys().copied().collect();
    let pid_set: HashSet<u32> = pids.iter().copied().collect();
    for old in &existing {
        if !pid_set.contains(old) {
            states.remove(old);
            info!("process {} disappeared", old);
        }
    }
    for pid in &pids {
        if should_skip_pid(*pid, target_pid, ignore_patterns, cpu_jiffies_threshold) {
            continue;
        }
        let is_new = !states.contains_key(pid);
        let state = states.entry(*pid).or_default();
<<<<<<< HEAD
        if is_new {
            info!("new process {}", pid);
        }
=======
>>>>>>> 24f0a73e
        let raw_events = detect_fd_events(*pid, state);
        state.pending_fd_events.extend(raw_events);
        if let Some((cpu, rss)) = get_proc_usage(*pid, state) {
            let fd_log_events: Vec<FdLogEvent> = state
                .pending_fd_events
                .drain(..)
                .flat_map(|ev| {
                    let mut events = Vec::new();
                    if let Some(old_path) = ev.old_path {
                        events.push(FdLogEvent {
                            fd: ev.fd,
                            event: "close".into(),
                            path: old_path,
                        });
                    }
                    if let Some(new_path) = ev.new_path {
                        events.push(FdLogEvent {
                            fd: ev.fd,
                            event: "open".into(),
                            path: new_path,
                        });
                    }
                    events
                })
                .collect();
            if verbose && !should_suppress(cpu, rss) {
                println!("PID {:>5}: {:>5.1}% CPU, {:>8} KB RSS", pid, cpu, rss);
            }

            if let Some(dir) = output_dir {
                let entry = build_log_entry(*pid, cpu, rss, fd_log_events);
                if verbose {
                    if let Ok(line) = serde_json::to_string(&entry) {
                        println!("{}", line);
                    }
                }
                write_log(dir, &entry, use_msgpack, compress);
            }
        }
    }
}

fn should_skip_pid(
    pid: u32,
    target_pid: Option<u32>,
    ignore_patterns: &[Regex],
    cpu_jiffies_threshold: u64,
) -> bool {
    if target_pid.is_none() {
        if let Some(name) = process_name(pid) {
            if ignore_patterns.iter().any(|re| re.is_match(&name)) {
                return true;
            }
        }
        if proc_cpu_jiffies(pid).unwrap_or(0) < cpu_jiffies_threshold {
            return true;
        }
    }
    false
}

fn build_log_entry(pid: u32, cpu: f32, rss: u64, fd_events: Vec<FdLogEvent>) -> LogEntry {
    let mut entry = LogEntry {
        timestamp: Utc::now().to_rfc3339_opts(chrono::SecondsFormat::Secs, true),
        pid,
        process_name: process_name(pid).unwrap_or_else(|| "?".into()),
        cpu_time_sec: proc_cpu_time_sec(pid).unwrap_or(0.0),
        memory: MemoryInfo {
            rss_kb: rss,
            vsz_kb: vsz_kb(pid).unwrap_or(0),
            swap_kb: swap_kb(pid).unwrap_or(0),
        },
        fd_events: if fd_events.is_empty() { None } else { Some(fd_events) },
        stacktrace: None,
    };
    if cpu < 1.0 {
        let name = &entry.process_name;
        if name.starts_with("python") {
            match capture_python_stack_trace(pid as i32) {
                Ok(t) => entry.stacktrace = Some(t),
                Err(e) => {
                    warn!("python trace failed: {}", e);
                    match capture_stack_trace(pid as i32) {
                        Ok(t) => entry.stacktrace = Some(t),
                        Err(e) => warn!("stack trace failed: {}", e),
                    }
                }
            }
        } else {
            match capture_stack_trace(pid as i32) {
                Ok(trace) => entry.stacktrace = Some(trace),
                Err(e) => warn!("stack trace failed: {}", e),
            }
        }
    }
    entry
}

fn write_log(dir: &str, entry: &LogEntry, use_msgpack: bool, compress: bool) {
    let ext = if use_msgpack { "msgs" } else { "jsonl" };
    let base = format!("{}/{}.{}", dir.trim_end_matches('/'), entry.pid, ext);
    let path = if compress { format!("{}.zst", base) } else { base };
    match OpenOptions::new().create(true).append(true).open(&path) {
        Ok(file) => {
            if compress {
                match zstd::Encoder::new(file, 0) {
                    Ok(mut enc) => {
                        if use_msgpack {
                            if let Err(e) = write_named(&mut enc, entry) {
                                warn!("write msgpack failed: {}", e);
                            }
                        } else {
                            if serde_json::to_writer(&mut enc, entry).is_err() {
                                warn!("write json failed");
                            }
                            if enc.write_all(b"\n").is_err() {
                                warn!("write newline failed");
                            }
                        }
                        if let Err(e) = enc.finish() {
                            warn!("finish zstd failed: {}", e);
                        }
                    }
                    Err(e) => warn!("zstd init failed: {}", e),
                }
            } else {
                let mut file = file;
                if use_msgpack {
                    if let Err(e) = write_named(&mut file, entry) {
                        warn!("write msgpack failed: {}", e);
                    }
                } else {
                    if serde_json::to_writer(&mut file, entry).is_err() {
                        warn!("write json failed");
                    }
                    if file.write_all(b"\n").is_err() {
                        warn!("write newline failed");
                    }
                }
            }
        }
        Err(e) => warn!("open {} failed: {}", path, e),
    }
}
<<<<<<< HEAD
=======

fn read_log_entries(path: &Path) -> io::Result<Vec<LogEntry>> {
    let file = fs::File::open(path)?;
    let is_zst = path.extension().and_then(|e| e.to_str()) == Some("zst");
    let reader: Box<dyn std::io::Read> = if is_zst {
        Box::new(zstd::Decoder::new(file)?)
    } else {
        Box::new(file)
    };

    let ext = {
        let mut base = path.to_path_buf();
        if is_zst {
            base.set_extension("");
        }
        base.extension().and_then(|e| e.to_str()).unwrap_or("").to_string()
    };

    if ext == "msgs" {
        let mut r = reader;
        let mut entries = Vec::new();
        loop {
            match read_msgpack(&mut r) {
                Ok(e) => entries.push(e),
                Err(MsgpackError::InvalidMarkerRead(ref ioe))
                | Err(MsgpackError::InvalidDataRead(ref ioe))
                    if ioe.kind() == io::ErrorKind::UnexpectedEof =>
                {
                    break
                }
                Err(e) => return Err(io::Error::new(io::ErrorKind::InvalidData, e)),
            }
        }
        Ok(entries)
    } else {
        let buf = BufReader::new(reader);
        let mut entries = Vec::new();
        for line in buf.lines() {
            let line = line?;
            if line.trim().is_empty() {
                continue;
            }
            match serde_json::from_str::<LogEntry>(&line) {
                Ok(e) => entries.push(e),
                Err(e) => return Err(io::Error::new(io::ErrorKind::InvalidData, e)),
            }
        }
        Ok(entries)
    }
}

fn dump(path: &str) {
    let p = Path::new(path);
    if p.is_dir() {
        if let Ok(entries) = fs::read_dir(p) {
            for entry in entries.flatten() {
                let file_path = entry.path();
                if file_path.is_file() {
                    dump_file(&file_path);
                }
            }
        }
    } else {
        dump_file(p);
    }
}

fn dump_file(path: &Path) {
    println!("{}", path.display());
    match read_log_entries(path) {
        Ok(entries) => {
            for e in entries {
                println!("{:?}", e);
            }
        }
        Err(e) => eprintln!("failed to read {}: {}", path.display(), e),
    }
}
>>>>>>> 24f0a73e
<|MERGE_RESOLUTION|>--- conflicted
+++ resolved
@@ -6,11 +6,8 @@
 use regex::Regex;
 use chrono::Utc;
 use rmp_serde::encode::write_named;
-<<<<<<< HEAD
 use log::{info, warn};
-=======
 use rmp_serde::decode::{from_read as read_msgpack, Error as MsgpackError};
->>>>>>> 24f0a73e
 
 mod config;
 mod procinfo;
@@ -163,12 +160,9 @@
         }
         let is_new = !states.contains_key(pid);
         let state = states.entry(*pid).or_default();
-<<<<<<< HEAD
         if is_new {
             info!("new process {}", pid);
         }
-=======
->>>>>>> 24f0a73e
         let raw_events = detect_fd_events(*pid, state);
         state.pending_fd_events.extend(raw_events);
         if let Some((cpu, rss)) = get_proc_usage(*pid, state) {
@@ -313,8 +307,7 @@
         Err(e) => warn!("open {} failed: {}", path, e),
     }
 }
-<<<<<<< HEAD
-=======
+
 
 fn read_log_entries(path: &Path) -> io::Result<Vec<LogEntry>> {
     let file = fs::File::open(path)?;
@@ -393,4 +386,3 @@
         Err(e) => eprintln!("failed to read {}: {}", path.display(), e),
     }
 }
->>>>>>> 24f0a73e
