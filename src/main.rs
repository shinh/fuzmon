--- conflicted
+++ resolved
@@ -134,11 +134,7 @@
         Duration::from_secs(interval)
     };
 
-<<<<<<< HEAD
-    let cpu_jiffies_threshold = config.monitor.cpu_time_jiffies_threshold.unwrap_or(1);
-=======
     let cpu_percent_threshold = config.monitor.cpu_time_percent_threshold.unwrap_or(1.0);
->>>>>>> 4be25b8e
 
     let term = Arc::new(AtomicBool::new(false));
     {
