<<<<<<< HEAD
=======
use std::{thread::sleep, time::Duration, collections::{HashMap, HashSet}};
use std::fs::{self, OpenOptions};
use std::io::{self, Write, BufRead, BufReader};
use std::path::Path;
use serde::{Serialize, Deserialize};
use regex::Regex;
>>>>>>> b4bdc687
use chrono::Utc;
use regex::Regex;
use rmp_serde::decode::{Error as MsgpackError, from_read as read_msgpack};
use rmp_serde::encode::write_named;
<<<<<<< HEAD
use serde::{Deserialize, Serialize};
use std::fs::{self, OpenOptions};
use std::io::{self, BufRead, BufReader, Write};
use std::path::Path;
use std::{collections::HashMap, thread::sleep, time::Duration};
=======
use log::{info, warn};
use rmp_serde::decode::{from_read as read_msgpack, Error as MsgpackError};
>>>>>>> b4bdc687

mod config;
mod procinfo;
mod stacktrace;

use crate::config::{Cli, Commands, RunArgs, load_config, merge_config, parse_cli, uid_from_name};
use crate::procinfo::{
    ProcState, detect_fd_events, get_proc_usage, pid_uid, proc_cpu_jiffies, proc_cpu_time_sec,
    process_name, read_pids, should_suppress, swap_kb, vsz_kb,
};
use crate::stacktrace::{capture_python_stack_trace, capture_stack_trace};
use clap::CommandFactory;

#[derive(Serialize, Deserialize, Debug)]
struct MemoryInfo {
    rss_kb: u64,
    vsz_kb: u64,
    swap_kb: u64,
}

#[derive(Serialize, Deserialize, Debug)]
struct LogEntry {
    timestamp: String,
    pid: u32,
    process_name: String,
    cpu_time_sec: f64,
    memory: MemoryInfo,
    #[serde(skip_serializing_if = "Option::is_none")]
    fd_events: Option<Vec<FdLogEvent>>,
    #[serde(skip_serializing_if = "Option::is_none")]
    stacktrace: Option<Vec<String>>,
}

#[derive(Serialize, Deserialize, Debug)]
struct FdLogEvent {
    fd: i32,
    event: String,
    path: String,
}

fn main() {
    env_logger::init();
    let cli = parse_cli();
    if let Some(cmd) = cli.command {
        match cmd {
            Commands::Run(args) => run(args),
            Commands::Dump(args) => dump(&args.path),
        }
    } else {
        Cli::command().print_help().unwrap();
        println!();
    }
}

fn run(args: RunArgs) {
    let config = args
        .config
        .as_deref()
        .and_then(load_config)
        .unwrap_or_default();
    let config = merge_config(config, &args);

    let ignore_patterns: Vec<Regex> = config
        .filter
        .ignore_process_name
        .unwrap_or_default()
        .into_iter()
        .filter_map(|p| Regex::new(&p).ok())
        .collect();

    let mut format = config.output.format.as_deref().unwrap_or("jsonl.zst");
    format = match format {
        "json" => "jsonl",
        "json.zst" => "jsonl.zst",
        "msgpack" => "msgpacks",
        "msgpack.zst" => "msgpacks.zst",
        other => other,
    };
    let use_msgpack = matches!(format, "msgpacks" | "msgpacks.zst");
    let compress = config
        .output
        .compress
        .unwrap_or_else(|| format.ends_with(".zst"));
    let verbose = args.verbose;

    let output_dir = config.output.path.as_deref();
    if let Some(dir) = output_dir {
        if let Err(e) = fs::create_dir_all(dir) {
            warn!("failed to create {}: {}", dir, e);
        }
    }

    let target_pid = args.pid.map(|p| p as u32);
    let target_uid = config.filter.target_user.as_deref().and_then(uid_from_name);

    let interval = config.monitor.interval_sec.unwrap_or(0);
    let sleep_dur = if interval == 0 {
        Duration::from_millis(200)
    } else {
        Duration::from_secs(interval)
    };

    let cpu_jiffies_threshold = config.monitor.cpu_time_jiffies_threshold.unwrap_or(1);

    let mut states: HashMap<u32, ProcState> = HashMap::new();
    loop {
        monitor_iteration(
            &mut states,
            target_pid,
            target_uid,
            &ignore_patterns,
            cpu_jiffies_threshold,
            output_dir,
            use_msgpack,
            compress,
            verbose,
        );
        sleep(sleep_dur);
    }
}

fn monitor_iteration(
    states: &mut HashMap<u32, ProcState>,
    target_pid: Option<u32>,
    target_uid: Option<u32>,
    ignore_patterns: &[Regex],
    cpu_jiffies_threshold: u64,
    output_dir: Option<&str>,
    use_msgpack: bool,
    compress: bool,
    verbose: bool,
) {
    let mut pids = if let Some(pid) = target_pid {
        vec![pid]
    } else {
        read_pids()
    };
    if target_pid.is_none() {
        if let Some(uid) = target_uid {
            pids.retain(|p| pid_uid(*p) == Some(uid));
        }
    }
    if verbose {
        println!("Found {} PIDs", pids.len());
    }
    let existing: Vec<u32> = states.keys().copied().collect();
    let pid_set: HashSet<u32> = pids.iter().copied().collect();
    for old in &existing {
        if !pid_set.contains(old) {
            states.remove(old);
            info!("process {} disappeared", old);
        }
    }
    for pid in &pids {
        if should_skip_pid(*pid, target_pid, ignore_patterns, cpu_jiffies_threshold) {
            continue;
        }
        let is_new = !states.contains_key(pid);
        let state = states.entry(*pid).or_default();
        if is_new {
            info!("new process {}", pid);
        }
        let raw_events = detect_fd_events(*pid, state);
        state.pending_fd_events.extend(raw_events);
        if let Some((cpu, rss)) = get_proc_usage(*pid, state) {
            let fd_log_events: Vec<FdLogEvent> = state
                .pending_fd_events
                .drain(..)
                .flat_map(|ev| {
                    let mut events = Vec::new();
                    if let Some(old_path) = ev.old_path {
                        events.push(FdLogEvent {
                            fd: ev.fd,
                            event: "close".into(),
                            path: old_path,
                        });
                    }
                    if let Some(new_path) = ev.new_path {
                        events.push(FdLogEvent {
                            fd: ev.fd,
                            event: "open".into(),
                            path: new_path,
                        });
                    }
                    events
                })
                .collect();
            if verbose && !should_suppress(cpu, rss) {
                println!("PID {:>5}: {:>5.1}% CPU, {:>8} KB RSS", pid, cpu, rss);
            }

            if let Some(dir) = output_dir {
                let entry = build_log_entry(*pid, cpu, rss, fd_log_events);
                if verbose {
                    if let Ok(line) = serde_json::to_string(&entry) {
                        println!("{}", line);
                    }
                }
                write_log(dir, &entry, use_msgpack, compress);
            }
        }
    }
}

fn should_skip_pid(
    pid: u32,
    target_pid: Option<u32>,
    ignore_patterns: &[Regex],
    cpu_jiffies_threshold: u64,
) -> bool {
    if target_pid.is_none() {
        if let Some(name) = process_name(pid) {
            if ignore_patterns.iter().any(|re| re.is_match(&name)) {
                return true;
            }
        }
        if proc_cpu_jiffies(pid).unwrap_or(0) < cpu_jiffies_threshold {
            return true;
        }
    }
    false
}

fn build_log_entry(pid: u32, cpu: f32, rss: u64, fd_events: Vec<FdLogEvent>) -> LogEntry {
    let mut entry = LogEntry {
        timestamp: Utc::now().to_rfc3339_opts(chrono::SecondsFormat::Secs, true),
        pid,
        process_name: process_name(pid).unwrap_or_else(|| "?".into()),
        cpu_time_sec: proc_cpu_time_sec(pid).unwrap_or(0.0),
        memory: MemoryInfo {
            rss_kb: rss,
            vsz_kb: vsz_kb(pid).unwrap_or(0),
            swap_kb: swap_kb(pid).unwrap_or(0),
        },
        fd_events: if fd_events.is_empty() {
            None
        } else {
            Some(fd_events)
        },
        stacktrace: None,
    };
    if cpu < 1.0 {
        let name = &entry.process_name;
        if name.starts_with("python") {
            match capture_python_stack_trace(pid as i32) {
                Ok(t) => entry.stacktrace = Some(t),
                Err(e) => {
                    warn!("python trace failed: {}", e);
                    match capture_stack_trace(pid as i32) {
                        Ok(t) => entry.stacktrace = Some(t),
                        Err(e) => warn!("stack trace failed: {}", e),
                    }
                }
            }
        } else {
            match capture_stack_trace(pid as i32) {
                Ok(trace) => entry.stacktrace = Some(trace),
                Err(e) => warn!("stack trace failed: {}", e),
            }
        }
    }
    entry
}

fn write_log(dir: &str, entry: &LogEntry, use_msgpack: bool, compress: bool) {
    let ext = if use_msgpack { "msgpacks" } else { "jsonl" };
    let base = format!("{}/{}.{}", dir.trim_end_matches('/'), entry.pid, ext);
<<<<<<< HEAD
    let path = if compress {
        format!("{}.zst", base)
    } else {
        base
    };
    if let Ok(file) = OpenOptions::new().create(true).append(true).open(&path) {
        if compress {
            if let Ok(mut enc) = zstd::Encoder::new(file, 0) {
=======
    let path = if compress { format!("{}.zst", base) } else { base };
    match OpenOptions::new().create(true).append(true).open(&path) {
        Ok(file) => {
            if compress {
                match zstd::Encoder::new(file, 0) {
                    Ok(mut enc) => {
                        if use_msgpack {
                            if let Err(e) = write_named(&mut enc, entry) {
                                warn!("write msgpack failed: {}", e);
                            }
                        } else {
                            if serde_json::to_writer(&mut enc, entry).is_err() {
                                warn!("write json failed");
                            }
                            if enc.write_all(b"\n").is_err() {
                                warn!("write newline failed");
                            }
                        }
                        if let Err(e) = enc.finish() {
                            warn!("finish zstd failed: {}", e);
                        }
                    }
                    Err(e) => warn!("zstd init failed: {}", e),
                }
            } else {
                let mut file = file;
>>>>>>> b4bdc687
                if use_msgpack {
                    if let Err(e) = write_named(&mut file, entry) {
                        warn!("write msgpack failed: {}", e);
                    }
                } else {
                    if serde_json::to_writer(&mut file, entry).is_err() {
                        warn!("write json failed");
                    }
                    if file.write_all(b"\n").is_err() {
                        warn!("write newline failed");
                    }
                }
            }
        }
        Err(e) => warn!("open {} failed: {}", path, e),
    }
}


fn read_log_entries(path: &Path) -> io::Result<Vec<LogEntry>> {
    let file = fs::File::open(path)?;
    let is_zst = path.extension().and_then(|e| e.to_str()) == Some("zst");
    let reader: Box<dyn std::io::Read> = if is_zst {
        Box::new(zstd::Decoder::new(file)?)
    } else {
        Box::new(file)
    };

    let ext = {
        let mut base = path.to_path_buf();
        if is_zst {
            base.set_extension("");
        }
        base.extension()
            .and_then(|e| e.to_str())
            .unwrap_or("")
            .to_string()
    };

    if ext == "msgpacks" {
        let mut r = reader;
        let mut entries = Vec::new();
        loop {
            match read_msgpack(&mut r) {
                Ok(e) => entries.push(e),
                Err(MsgpackError::InvalidMarkerRead(ref ioe))
                | Err(MsgpackError::InvalidDataRead(ref ioe))
                    if ioe.kind() == io::ErrorKind::UnexpectedEof =>
                {
                    break;
                }
                Err(e) => return Err(io::Error::new(io::ErrorKind::InvalidData, e)),
            }
        }
        Ok(entries)
    } else {
        let buf = BufReader::new(reader);
        let mut entries = Vec::new();
        for line in buf.lines() {
            let line = line?;
            if line.trim().is_empty() {
                continue;
            }
            match serde_json::from_str::<LogEntry>(&line) {
                Ok(e) => entries.push(e),
                Err(e) => return Err(io::Error::new(io::ErrorKind::InvalidData, e)),
            }
        }
        Ok(entries)
    }
}

fn dump(path: &str) {
    let p = Path::new(path);
    if p.is_dir() {
        if let Ok(entries) = fs::read_dir(p) {
            for entry in entries.flatten() {
                let file_path = entry.path();
                if file_path.is_file() {
                    dump_file(&file_path);
                }
            }
        }
    } else {
        dump_file(p);
    }
}

fn dump_file(path: &Path) {
    println!("{}", path.display());
    match read_log_entries(path) {
        Ok(entries) => {
            for e in entries {
                println!("{:?}", e);
            }
        }
        Err(e) => eprintln!("failed to read {}: {}", path.display(), e),
    }
}<|MERGE_RESOLUTION|>--- conflicted
+++ resolved
@@ -1,26 +1,20 @@
-<<<<<<< HEAD
-=======
 use std::{thread::sleep, time::Duration, collections::{HashMap, HashSet}};
 use std::fs::{self, OpenOptions};
 use std::io::{self, Write, BufRead, BufReader};
 use std::path::Path;
 use serde::{Serialize, Deserialize};
 use regex::Regex;
->>>>>>> b4bdc687
 use chrono::Utc;
 use regex::Regex;
 use rmp_serde::decode::{Error as MsgpackError, from_read as read_msgpack};
 use rmp_serde::encode::write_named;
-<<<<<<< HEAD
 use serde::{Deserialize, Serialize};
 use std::fs::{self, OpenOptions};
 use std::io::{self, BufRead, BufReader, Write};
 use std::path::Path;
 use std::{collections::HashMap, thread::sleep, time::Duration};
-=======
 use log::{info, warn};
 use rmp_serde::decode::{from_read as read_msgpack, Error as MsgpackError};
->>>>>>> b4bdc687
 
 mod config;
 mod procinfo;
@@ -288,16 +282,6 @@
 fn write_log(dir: &str, entry: &LogEntry, use_msgpack: bool, compress: bool) {
     let ext = if use_msgpack { "msgpacks" } else { "jsonl" };
     let base = format!("{}/{}.{}", dir.trim_end_matches('/'), entry.pid, ext);
-<<<<<<< HEAD
-    let path = if compress {
-        format!("{}.zst", base)
-    } else {
-        base
-    };
-    if let Ok(file) = OpenOptions::new().create(true).append(true).open(&path) {
-        if compress {
-            if let Ok(mut enc) = zstd::Encoder::new(file, 0) {
-=======
     let path = if compress { format!("{}.zst", base) } else { base };
     match OpenOptions::new().create(true).append(true).open(&path) {
         Ok(file) => {
@@ -324,7 +308,6 @@
                 }
             } else {
                 let mut file = file;
->>>>>>> b4bdc687
                 if use_msgpack {
                     if let Err(e) = write_named(&mut file, entry) {
                         warn!("write msgpack failed: {}", e);
